--- conflicted
+++ resolved
@@ -511,7 +511,6 @@
         full_det = self._get_all_vertices(detections, frame_key, location_keys)
         all_edges = self._get_all_edges(edge_df, detections, frame_key)
 
-<<<<<<< HEAD
         m = self._make_gurobi_model_from_edges(all_edges, detections)
 
         build_time = time.time() - start
@@ -532,10 +531,7 @@
         if ub_col is None:
             ub_col = all_edges.capacity.values
 
-        model_var_info = {
-=======
         flow_var_info = {
->>>>>>> af5c0752
             (
                 e.Index,
                 Tracker.index_to_label(e.u),
@@ -543,12 +539,8 @@
             ): getattr(e, cost_col_name)
             for e in all_edges.itertuples()
         }
-<<<<<<< HEAD
-        var_names = gp.tuplelist(list(model_var_info.keys()))
-=======
         edge_capacities = all_edges.capacity.values
         flow_var_names = gp.tuplelist(list(flow_var_info.keys()))
->>>>>>> af5c0752
 
         src_label = Tracker.index_to_label(VirtualVertices.SOURCE.value)
         app_label = Tracker.index_to_label(VirtualVertices.APP.value)
@@ -557,21 +549,21 @@
 
         m = gp.Model("tracks")
         flow = m.addVars(
-<<<<<<< HEAD
-            var_names, obj=model_var_info, lb=lb_col, ub=ub_col, name="flow"
-=======
-            flow_var_names, obj=flow_var_info, lb=0, ub=edge_capacities, name="flow"
->>>>>>> af5c0752
+            flow_var_names, obj=flow_var_info, lb=lb_col, ub=ub_col, name="flow"
         )
         if self.PENALIZE_FLOW:
+            warnings.warn(
+                "Penalizing flow! This is not the default behavior and may lead to unexpected results."
+            )
             penalty_var_info = {
                 (
                     e.Index,
                     Tracker.index_to_label(e.u),
                     Tracker.index_to_label(e.v),
                 ): self.FLOW_PENALTY_COEFFICIENT
-                * e.cost
-                for e in edge_df.itertuples()
+                * getattr(e, cost_col_name)
+                # only real edges can be penalized
+                for e in all_edges[(all_edges.u >= 0) & (all_edges.v >= 0)].itertuples()
             }
             penalty_var_names = gp.tuplelist(list(penalty_var_info.keys()))
             penalty_flow = m.addVars(
